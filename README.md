--- conflicted
+++ resolved
@@ -3,7 +3,6 @@
 
 If you find this library useful in your research please cite our paper, 
 
-<<<<<<< HEAD
 Martin Houde and Nicolás Quesada, Waveguided sources of consistent, single-temporal-mode squeezed light: the good, the bad, and the ugly. [AVS Quantum Sci. 5, 011404 (2023)](https://avs.scitation.org/doi/10.1116/5.0133009),
 
 which includes in depth theory concerning the derivation of the Heisenberg Propagators.
@@ -33,8 +32,3 @@
   * Ministère de l'Économie et de l’Innovation du Québec, 
   * Natural Sciences and Engineering Research Council of Canada, 
   * European Union's Horizon Europe Research and Innovation Programme under agreement 101070700 project [MIRAQLS](https://sites.google.com/view/miraqls/).
-=======
-Martin Houde and Nicolás Quesada, Waveguided sources of consistent, single-temporal-mode squeezed light: the good, the bad, and the ugly. [AVS Quantum Sci. 5, 011404 (2023)](https://avs.scitation.org/doi/10.1116/5.0133009)
-
-This software library was developed with partial funding provided by the [MIRAQLS](https://sites.google.com/view/miraqls/) project funded by the European Union's Horizon Europe Research and Innovation Programme under agreement 101070700, by the Natural Sciences and Engineering Research Council of Canada and by the Ministère de l'Économie, de l'Innovation et de l'Énergie of Quèbec.
->>>>>>> 5b5c1dbf
